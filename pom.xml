<project xmlns="http://maven.apache.org/POM/4.0.0" xmlns:xsi="http://www.w3.org/2001/XMLSchema-instance" xsi:schemaLocation="http://maven.apache.org/POM/4.0.0 http://maven.apache.org/maven-v4_0_0.xsd">
  <modelVersion>4.0.0</modelVersion>
  <groupId>io.fusionauth</groupId>
  <artifactId>java-http</artifactId>
<<<<<<< HEAD
  <version>1.4.0</version>
=======
  <version>1.3.1</version>
>>>>>>> cac427dc
  <packaging>jar</packaging>

  <name>Java HTTP library (client and server)</name>
  <description>An HTTP library for Java that provides a lightweight server (currently) and client (eventually) both with a goal of high-performance and simplicity</description>
  <url>https://github.com/FusionAuth/java-http</url>

  <distributionManagement>
    <snapshotRepository>
      <name>Central Portal Snapshots</name>
      <id>central-portal-snapshots</id>
      <url>https://central.sonatype.com/repository/maven-snapshots/</url>
      <releases>
        <enabled>true</enabled>
      </releases>
      <snapshots>
        <enabled>false</enabled>
      </snapshots>
    </snapshotRepository>
  </distributionManagement>

  <developers>
    <developer>
      <name>Brian Pontarelli</name>
      <email>brian@fusionauth.io</email>
      <organization>FusionAuth</organization>
      <organizationUrl>https://fusionauth.io</organizationUrl>
    </developer>
    <developer>
      <name>Daniel DeGroff</name>
      <email>daniel@fusionauth.io</email>
      <organization>FusionAuth</organization>
      <organizationUrl>https://fusionauth.io</organizationUrl>
    </developer>
  </developers>

  <licenses>
    <license>
      <name>Apache-2.0</name>
      <url>https://www.apache.org/licenses/LICENSE-2.0</url>
      <distribution>repo</distribution>
    </license>
  </licenses>

  <scm>
    <connection>scm:git:ssh://github.com:fusionauth/java-http</connection>
    <url>https://github.com/fusionauth/java-http</url>
  </scm>

  <properties>
    <maven.compiler.source>21</maven.compiler.source>
    <maven.compiler.target>21</maven.compiler.target>
    <project.build.sourceEncoding>UTF8</project.build.sourceEncoding>
  </properties>

  <!--  Testing Dependencies  -->
  <dependencies>
    <dependency>
      <groupId>com.inversoft</groupId>
      <artifactId>jackson5</artifactId>
      <version>3.0.1</version>
      <type>jar</type>
      <scope>test</scope>
      <optional>false</optional>
    </dependency>
    <dependency>
      <groupId>com.inversoft</groupId>
      <artifactId>restify</artifactId>
      <version>4.2.1</version>
      <type>jar</type>
      <scope>test</scope>
      <optional>false</optional>
    </dependency>
    <dependency>
      <groupId>org.testng</groupId>
      <artifactId>testng</artifactId>
      <version>7.11.0</version>
      <type>jar</type>
      <scope>test</scope>
      <optional>false</optional>
    </dependency>
    <dependency>
      <groupId>org.slf4j</groupId>
      <artifactId>slf4j-nop</artifactId>
      <version>2.0.17</version>
      <type>jar</type>
      <scope>test</scope>
      <optional>false</optional>
    </dependency>
  </dependencies>

  <build>
    <directory>build</directory>
    <plugins>
      <plugin>
        <groupId>org.apache.maven.plugins</groupId>
        <artifactId>maven-compiler-plugin</artifactId>
        <version>3.14.0</version>
        <configuration>
          <useModulePath>false</useModulePath>
          <!--
           Ideally these would be in testCompilerArgument since this only applies to 'testCompile' goal.
           I have not been able to get it to work. I hate poms.
           -->
          <compilerArgs>
            <arg>--add-exports</arg>
            <arg>java.base/sun.security.x509=ALL-UNNAMED</arg>
            <arg>--add-exports</arg>
            <arg>java.base/sun.security.util=ALL-UNNAMED</arg>
            <arg>-XDignore.symbol.file</arg>
          </compilerArgs>
        </configuration>
      </plugin>
      <plugin>
        <groupId>org.apache.maven.plugins</groupId>
        <artifactId>maven-surefire-plugin</artifactId>
        <version>3.5.3</version>
        <configuration>
          <useModulePath>false</useModulePath>
          <argLine>--add-exports java.base/sun.security.x509=ALL-UNNAMED --add-exports java.base/sun.security.util=ALL-UNNAMED</argLine>
          <properties>
            <property>
              <name>listener</name>
              <value>io.fusionauth.http.BaseTest$TestListener</value>
            </property>
          </properties>
          <excludedGroups>performance,timeouts</excludedGroups>
        </configuration>
      </plugin>
      <plugin>
        <groupId>org.apache.maven.plugins</groupId>
        <artifactId>maven-source-plugin</artifactId>
        <version>3.3.1</version>
        <executions>
          <execution>
            <id>attach-sources</id>
            <goals>
              <goal>jar-no-fork</goal>
            </goals>
          </execution>
        </executions>
      </plugin>
      <plugin>
        <groupId>org.apache.maven.plugins</groupId>
        <artifactId>maven-javadoc-plugin</artifactId>
        <version>3.11.2</version>
        <configuration>
          <doclint>none</doclint>
        </configuration>
        <executions>
          <execution>
            <id>attach-javadocs</id>
            <goals>
              <goal>jar</goal>
            </goals>
          </execution>
        </executions>
      </plugin>
    </plugins>
  </build>

  <profiles>
    <profile>
      <id>release</id>
      <build>
        <plugins>
          <plugin>
            <groupId>org.sonatype.central</groupId>
            <artifactId>central-publishing-maven-plugin</artifactId>
            <version>0.8.0</version>
            <extensions>true</extensions>
            <configuration>
              <publishingServerId>central</publishingServerId>
              <autoPublish>true</autoPublish>
            </configuration>
          </plugin>
          <plugin>
            <groupId>org.apache.maven.plugins</groupId>
            <artifactId>maven-gpg-plugin</artifactId>
            <version>3.2.7</version>
            <executions>
              <execution>
                <id>sign-artifacts</id>
                <phase>verify</phase>
                <goals>
                  <goal>sign</goal>
                </goals>
                <configuration>
                  <keyname>${gpg.keyname}</keyname>
                  <skip>false</skip>
                </configuration>
              </execution>
            </executions>
          </plugin>
        </plugins>
      </build>
    </profile>
  </profiles>
</project><|MERGE_RESOLUTION|>--- conflicted
+++ resolved
@@ -2,11 +2,7 @@
   <modelVersion>4.0.0</modelVersion>
   <groupId>io.fusionauth</groupId>
   <artifactId>java-http</artifactId>
-<<<<<<< HEAD
   <version>1.4.0</version>
-=======
-  <version>1.3.1</version>
->>>>>>> cac427dc
   <packaging>jar</packaging>
 
   <name>Java HTTP library (client and server)</name>
