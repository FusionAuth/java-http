/*
 * Copyright (c) 2018-2023, FusionAuth, All Rights Reserved
 *
 * Licensed under the Apache License, Version 2.0 (the "License");
 * you may not use this file except in compliance with the License.
 * You may obtain a copy of the License at
 *
 *   http://www.apache.org/licenses/LICENSE-2.0
 *
 * Unless required by applicable law or agreed to in writing,
 * software distributed under the License is distributed on an
 * "AS IS" BASIS, WITHOUT WARRANTIES OR CONDITIONS OF ANY KIND,
 * either express or implied. See the License for the specific
 * language governing permissions and limitations under the License.
 */
jackson5Version = "3.0.1"
<<<<<<< HEAD
restifyVersion = "4.2.0"
testngVersion = "7.7.1"
=======
restifyVersion = "4.1.2"
testngVersion = "7.8.0"
>>>>>>> 9d2a5cca

project(group: "io.fusionauth", name: "java-http", version: "0.2.0", licenses: ["ApacheV2_0"]) {
  workflow {
    fetch {
      // Dependency resolution order:
      //
      // 1. Hit the savant cache
      cache()
      //
      // 2. Look in public savant repo
      url(url: "https://repository.savantbuild.org")
      //
      // 3. No dice, see if we can find it in Maven central
      maven()
    }
    publish {
      cache()
    }
  }

  publishWorkflow {
    subversion(repository: "https://svn.savantbuild.org")
  }

  dependencies {
    group(name: "test-compile", export: false) {
      dependency(id: "com.inversoft:jackson5:${jackson5Version}")
      dependency(id: "com.inversoft:restify:${restifyVersion}")
      dependency(id: "org.testng:testng:${testngVersion}")
    }
  }

  publications {
    standard()
  }
}

// Plugins
dependency = loadPlugin(id: "org.savantbuild.plugin:dependency:2.0.0-RC.6")
java = loadPlugin(id: "org.savantbuild.plugin:java:2.0.0-RC.6")
javaTestNG = loadPlugin(id: "org.savantbuild.plugin:java-testng:2.0.0-RC.6")
idea = loadPlugin(id: "org.savantbuild.plugin:idea:2.0.0-RC.7")
release = loadPlugin(id: "org.savantbuild.plugin:release-git:2.0.0-RC.6")
pom = loadPlugin(id: "org.savantbuild.plugin:pom:2.0.0-RC.6")

java.settings.javaVersion = "17"
java
    .settings
    .compilerArguments = "--add-exports java.base/sun.security.x509=ALL-UNNAMED --add-exports java.base/sun.security.util=ALL-UNNAMED -XDignore.symbol.file"
javaTestNG.settings.javaVersion = "17"
javaTestNG
    .settings.jvmArguments = "--add-exports java.base/sun.security.x509=ALL-UNNAMED --add-exports java.base/sun.security.util=ALL-UNNAMED"
javaTestNG.settings.testngArguments = "-listener io.fusionauth.http.BaseTest\$TestListener"

target(name: "clean", description: "Cleans the build directory") {
  java.clean()
}

target(name: "compile", description: "Compiles the Java source files") {
  java.compile()
}

target(name: "jar", description: "Builds the project JARs", dependsOn: ["compile"]) {
  java.jar()
}

target(name: "test", description: "Runs the project's tests", dependsOn: ["jar"]) {
  var exclude = ["performance"]
  if (switches.has("includePerformance")) {
    exclude = []
  }

  javaTestNG.test(exclude: exclude)
}

target(name: "int", description: "Releases a local integration build of the project", dependsOn: ["test"]) {
  dependency.integrate()
}

target(name: "release", description: "Releases a full version of the project", dependsOn: ["clean", "int"]) {
  release.release()
}

target(name: "idea", description: "Updates the IntelliJ IDEA module file") {
  idea.iml()
}

target(name: "pom", description: "Updates the pom.xml file") {
  pom.update()
}

target(name: "print-dependency-tree", description: "Prints the dependency tree") {
  dependency.printFull()
}

target(name: "publish", description: "Publish to MVN repo", dependsOn: ["clean", "compile"]) {
  if (new ProcessBuilder('mvn', 'clean', 'deploy', '-Prelease').inheritIO().start().waitFor() != 0) {
    fail("deploy failed")
  }
}<|MERGE_RESOLUTION|>--- conflicted
+++ resolved
@@ -14,13 +14,8 @@
  * language governing permissions and limitations under the License.
  */
 jackson5Version = "3.0.1"
-<<<<<<< HEAD
 restifyVersion = "4.2.0"
-testngVersion = "7.7.1"
-=======
-restifyVersion = "4.1.2"
 testngVersion = "7.8.0"
->>>>>>> 9d2a5cca
 
 project(group: "io.fusionauth", name: "java-http", version: "0.2.0", licenses: ["ApacheV2_0"]) {
   workflow {
