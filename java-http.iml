<?xml version="1.0" encoding="UTF-8"?>
<module type="JAVA_MODULE" version="4">
  <component name="NewModuleRootManager">
    <output url="file://$MODULE_DIR$/build/classes/main/java-http" />
    <output-test url="file://$MODULE_DIR$/build/classes/test/java-http" />
    <exclude-output />
    <content url="file://$MODULE_DIR$">
      <sourceFolder url="file://$MODULE_DIR$/src/main/java" isTestSource="false" />
      <sourceFolder url="file://$MODULE_DIR$/src/test/java" isTestSource="true" />
      <sourceFolder url="file://$MODULE_DIR$/src/test/resources" type="java-test-resource" />
      <excludeFolder url="file://$MODULE_DIR$/build" />
      <excludeFolder url="file://$MODULE_DIR$/load-tests/lib" />
    </content>
    <orderEntry type="inheritedJdk" />
    <orderEntry type="sourceFolder" forTests="false" />
    <orderEntry type="library" name="Groovy 2.4" level="application" />
    <orderEntry type="module-library" scope="TEST">
      <library>
        <CLASSES>
<<<<<<< HEAD
          <root url="jar://$MODULE_DIR$/.savant/cache/com/inversoft/restify/4.2.0/restify-4.2.0.jar!/" />
=======
          <root url="jar://$MODULE_DIR$/.savant/cache/com/inversoft/restify/4.1.2/restify-4.1.2.jar!/" />
>>>>>>> 9d2a5cca
        </CLASSES>
        <JAVADOC />
        <SOURCES>
          <root url="jar://$MODULE_DIR$/.savant/cache/com/inversoft/restify/4.2.0/restify-4.2.0-src.jar!/" />
        </SOURCES>
      </library>
    </orderEntry>
    <orderEntry type="module-library" scope="TEST">
      <library>
        <CLASSES>
          <root url="jar://$MODULE_DIR$/.savant/cache/com/inversoft/jackson5/3.0.1/jackson5-3.0.1.jar!/" />
        </CLASSES>
        <JAVADOC />
        <SOURCES>
          <root url="jar://$MODULE_DIR$/.savant/cache/com/inversoft/jackson5/3.0.1/jackson5-3.0.1-src.jar!/" />
        </SOURCES>
      </library>
    </orderEntry>
    <orderEntry type="module-library" scope="TEST">
      <library>
        <CLASSES>
          <root url="jar://$MODULE_DIR$/.savant/cache/com/fasterxml/jackson/core/jackson-databind/2.13.3/jackson-databind-2.13.3.jar!/" />
        </CLASSES>
        <JAVADOC />
        <SOURCES>
          <root url="jar://$MODULE_DIR$/.savant/cache/com/fasterxml/jackson/core/jackson-databind/2.13.3/jackson-databind-2.13.3-src.jar!/" />
        </SOURCES>
      </library>
    </orderEntry>
    <orderEntry type="module-library" scope="TEST">
      <library>
        <CLASSES>
          <root url="jar://$MODULE_DIR$/.savant/cache/com/fasterxml/jackson/core/jackson-annotations/2.13.3/jackson-annotations-2.13.3.jar!/" />
        </CLASSES>
        <JAVADOC />
        <SOURCES>
          <root url="jar://$MODULE_DIR$/.savant/cache/com/fasterxml/jackson/core/jackson-annotations/2.13.3/jackson-annotations-2.13.3-src.jar!/" />
        </SOURCES>
      </library>
    </orderEntry>
    <orderEntry type="module-library" scope="TEST">
      <library>
        <CLASSES>
          <root url="jar://$MODULE_DIR$/.savant/cache/com/fasterxml/jackson/core/jackson-core/2.13.3/jackson-core-2.13.3.jar!/" />
        </CLASSES>
        <JAVADOC />
        <SOURCES>
          <root url="jar://$MODULE_DIR$/.savant/cache/com/fasterxml/jackson/core/jackson-core/2.13.3/jackson-core-2.13.3-src.jar!/" />
        </SOURCES>
      </library>
    </orderEntry>
    <orderEntry type="module-library" scope="TEST">
      <library>
        <CLASSES>
<<<<<<< HEAD
          <root url="jar://$MODULE_DIR$/.savant/cache/org/testng/testng/7.7.1/testng-7.7.1.jar!/" />
=======
          <root url="jar://$MODULE_DIR$/.savant/cache/org/testng/testng/7.8.0/testng-7.8.0.jar!/" />
>>>>>>> 9d2a5cca
        </CLASSES>
        <JAVADOC />
        <SOURCES>
          <root url="jar://$MODULE_DIR$/.savant/cache/org/testng/testng/7.8.0/testng-7.8.0-src.jar!/" />
        </SOURCES>
      </library>
    </orderEntry>
    <orderEntry type="module-library" scope="TEST">
      <library>
        <CLASSES>
          <root url="jar://$MODULE_DIR$/.savant/cache/org/slf4j/slf4j-api/1.7.36/slf4j-api-1.7.36.jar!/" />
        </CLASSES>
        <JAVADOC />
        <SOURCES>
          <root url="jar://$MODULE_DIR$/.savant/cache/org/slf4j/slf4j-api/1.7.36/slf4j-api-1.7.36-src.jar!/" />
        </SOURCES>
      </library>
    </orderEntry>
    <orderEntry type="module-library" scope="TEST">
      <library>
        <CLASSES>
          <root url="jar://$MODULE_DIR$/.savant/cache/com/beust/jcommander/1.82.0/jcommander-1.82.0.jar!/" />
        </CLASSES>
        <JAVADOC />
        <SOURCES>
          <root url="jar://$MODULE_DIR$/.savant/cache/com/beust/jcommander/1.82.0/jcommander-1.82.0-src.jar!/" />
        </SOURCES>
      </library>
    </orderEntry>
    <orderEntry type="module-library" scope="TEST">
      <library>
        <CLASSES>
          <root url="jar://$MODULE_DIR$/.savant/cache/org/webjars/jquery/3.6.1/jquery-3.6.1.jar!/" />
        </CLASSES>
        <JAVADOC />
        <SOURCES>
          <root url="jar://$MODULE_DIR$/.savant/cache/org/webjars/jquery/3.6.1/jquery-3.6.1-src.jar!/" />
        </SOURCES>
      </library>
    </orderEntry>
  </component>
</module>
<|MERGE_RESOLUTION|>--- conflicted
+++ resolved
@@ -17,11 +17,7 @@
     <orderEntry type="module-library" scope="TEST">
       <library>
         <CLASSES>
-<<<<<<< HEAD
           <root url="jar://$MODULE_DIR$/.savant/cache/com/inversoft/restify/4.2.0/restify-4.2.0.jar!/" />
-=======
-          <root url="jar://$MODULE_DIR$/.savant/cache/com/inversoft/restify/4.1.2/restify-4.1.2.jar!/" />
->>>>>>> 9d2a5cca
         </CLASSES>
         <JAVADOC />
         <SOURCES>
@@ -76,11 +72,7 @@
     <orderEntry type="module-library" scope="TEST">
       <library>
         <CLASSES>
-<<<<<<< HEAD
-          <root url="jar://$MODULE_DIR$/.savant/cache/org/testng/testng/7.7.1/testng-7.7.1.jar!/" />
-=======
           <root url="jar://$MODULE_DIR$/.savant/cache/org/testng/testng/7.8.0/testng-7.8.0.jar!/" />
->>>>>>> 9d2a5cca
         </CLASSES>
         <JAVADOC />
         <SOURCES>
