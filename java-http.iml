--- conflicted
+++ resolved
@@ -72,11 +72,7 @@
     <orderEntry type="module-library" scope="TEST">
       <library>
         <CLASSES>
-<<<<<<< HEAD
-          <root url="jar://$MODULE_DIR$/.savant/cache/org/testng/testng/7.7.1/testng-7.7.1.jar!/" />
-=======
           <root url="jar://$MODULE_DIR$/.savant/cache/org/testng/testng/7.8.0/testng-7.8.0.jar!/" />
->>>>>>> e237bcb7
         </CLASSES>
         <JAVADOC />
         <SOURCES>
