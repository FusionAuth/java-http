--- conflicted
+++ resolved
@@ -20,11 +20,8 @@
 import java.util.zip.GZIPInputStream;
 import java.util.zip.InflaterInputStream;
 
-<<<<<<< HEAD
 import io.fusionauth.http.HTTPValues.ContentEncodings;
-=======
 import io.fusionauth.http.ContentTooLargeException;
->>>>>>> 10fc594d
 import io.fusionauth.http.io.ChunkedInputStream;
 import io.fusionauth.http.io.PushbackInputStream;
 import io.fusionauth.http.log.Logger;
@@ -168,19 +165,18 @@
 
     // When we have a fixed length request, read beyond the remainingBytes if possible.
     // - If we have read past the end of the current request, push those bytes back onto the InputStream.
-<<<<<<< HEAD
+    // - When a maximum content length has been specified, read at most one byte past the maximum.
+    int maxReadLen = maximumContentLength == -1 ? len : Math.min(len, maximumContentLength - bytesRead + 1);
+    int read = delegate.read(b, off, maxReadLen);
+
     // TODO : Can I optionally never override here? If I am fixed length, I could change len -> maxLen., and then never pushback.
     //        Would this help with compression?
 //    int maxLen = (int) Math.min(len, bytesRemaining);
-    int maxLen = len;
-    int read = delegate.read(b, off, maxLen);
-=======
-    // - When a maximum content length has been specified, read at most one byte past the maximum.
-    int maxReadLen = maximumContentLength == -1 ? len : Math.min(len, maximumContentLength - bytesRead + 1);
-    int read = delegate.read(b, off, maxReadLen);
+//    int maxLen = len;
+//    int read = delegate.read(b, off, maxLen);
+
 
     int reportBytesRead = read;
->>>>>>> 10fc594d
     if (fixedLength && read > 0) {
       int extraBytes = (int) (read - bytesRemaining);
       if (extraBytes > 0) {
@@ -206,12 +202,9 @@
   private void initialize() throws IOException {
     initialized = true;
 
-<<<<<<< HEAD
-=======
     // Note that isChunked() should take precedence over the fact that we have a Content-Length.
     // - The client should not send both, but in the case they are both present we ignore Content-Length
     //   In practice, we will remove the Content-Length header when sent in addition to Transfer-Encoding. See HTTPWorker.validatePreamble.
->>>>>>> 10fc594d
     Long contentLength = request.getContentLength();
     boolean hasBody = (contentLength != null && contentLength > 0) || request.isChunked();
 
@@ -246,7 +239,14 @@
       logger.trace("Client indicated it was NOT sending an entity-body in the request");
     }
 
-<<<<<<< HEAD
+    // If we have a maximumContentLength, and this is a fixed content length request, before we read any bytes, fail early.
+    // For good measure do this last so if anyone downstream wants to read from the InputStream they could in theory because
+    // we will have set up the InputStream.
+    if (contentLength != null && maximumContentLength != -1 && contentLength > maximumContentLength) {
+      String detailedMessage = "The maximum request size has been exceeded. The reported Content-Length is [" + contentLength + "] and the maximum request size is [" + maximumContentLength + "] bytes.";
+      throw new ContentTooLargeException(maximumContentLength, detailedMessage);
+    }
+
     // Those who push back:
     // HTTPInputStream when fixed
     // ChunkedInputStream when chunked
@@ -270,14 +270,6 @@
           delegate = new GZIPInputStream(delegate);
         }
       }
-=======
-    // If we have a maximumContentLength, and this is a fixed content length request, before we read any bytes, fail early.
-    // For good measure do this last so if anyone downstream wants to read from the InputStream they could in theory because
-    // we will have set up the InputStream.
-    if (contentLength != null && maximumContentLength != -1 && contentLength > maximumContentLength) {
-      String detailedMessage = "The maximum request size has been exceeded. The reported Content-Length is [" + contentLength + "] and the maximum request size is [" + maximumContentLength + "] bytes.";
-      throw new ContentTooLargeException(maximumContentLength, detailedMessage);
->>>>>>> 10fc594d
     }
   }
 }