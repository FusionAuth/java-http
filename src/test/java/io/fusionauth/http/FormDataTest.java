--- conflicted
+++ resolved
@@ -199,18 +199,6 @@
       this.scheme = scheme;
     }
 
-    public Builder assertOptionalExceptionOnWrite(Class<? extends Exception> clazz) {
-      // Note that this assertion really depends upon the system the test is run on, the size of the request, and the amount of data that can be cached.
-      // - So this is an optional assertion - if exception is not null, then we should be able to assert some attributes.
-      // - With the larger sizes this exception is mostly always thrown when running tests locally, but in GHA, it doesn't always occur.
-      if (thrownOnWrite != null) {
-        assertEquals(thrownOnWrite.getClass(), clazz);
-        assertEquals(thrownOnWrite.getMessage(), "Broken pipe");
-      }
-
-      return this;
-    }
-
     public Builder expectNoExceptionOnWrite() {
       assertNull(thrownOnWrite);
       return this;
@@ -322,8 +310,6 @@
       return this;
     }
 
-<<<<<<< HEAD
-=======
     public Builder assertOptionalExceptionOnWrite(Class<? extends Exception> clazz) {
       // Note that this assertion really depends upon the system the test is run on, the size of the request, and the amount of data that can be cached.
       // - So this is an optional assertion - if exception is not null, then we should be able to assert some attributes.
@@ -335,7 +321,6 @@
       return this;
     }
 
->>>>>>> 08e38959
     public Builder withBodyParameterCount(int bodyParameterCount) {
       this.bodyParameterCount = bodyParameterCount;
       return this;
