/*
 * Copyright (c) 2022-2025, FusionAuth, All Rights Reserved
 *
 * Licensed under the Apache License, Version 2.0 (the "License");
 * you may not use this file except in compliance with the License.
 * You may obtain a copy of the License at
 *
 *   http://www.apache.org/licenses/LICENSE-2.0
 *
 * Unless required by applicable law or agreed to in writing,
 * software distributed under the License is distributed on an
 * "AS IS" BASIS, WITHOUT WARRANTIES OR CONDITIONS OF ANY KIND,
 * either express or implied. See the License for the specific
 * language governing permissions and limitations under the License.
 */
package io.fusionauth.http;

import java.io.ByteArrayInputStream;
import java.io.ByteArrayOutputStream;
import java.io.IOException;
import java.io.InputStream;
import java.io.OutputStream;
import java.math.BigInteger;
import java.net.CookieHandler;
import java.net.Socket;
import java.net.SocketException;
import java.net.SocketTimeoutException;
import java.net.URI;
import java.net.http.HttpClient;
import java.nio.charset.StandardCharsets;
import java.nio.file.Paths;
import java.security.GeneralSecurityException;
import java.security.InvalidAlgorithmParameterException;
import java.security.KeyPair;
import java.security.KeyPairGenerator;
import java.security.KeyStore;
import java.security.NoSuchAlgorithmException;
import java.security.PrivateKey;
import java.security.PublicKey;
import java.security.cert.CertPath;
import java.security.cert.CertPathParameters;
import java.security.cert.CertPathValidator;
import java.security.cert.CertPathValidatorException;
import java.security.cert.Certificate;
import java.security.cert.CertificateFactory;
import java.security.cert.PKIXParameters;
import java.security.cert.X509Certificate;
import java.time.Duration;
import java.time.Instant;
import java.time.ZonedDateTime;
import java.time.format.DateTimeFormatter;
import java.util.ArrayList;
import java.util.Arrays;
import java.util.Date;
import java.util.List;
import java.util.Map;
import java.util.UUID;
import java.util.stream.Collectors;
import java.util.zip.DeflaterOutputStream;
import java.util.zip.GZIPInputStream;
import java.util.zip.GZIPOutputStream;
import java.util.zip.InflaterInputStream;

import io.fusionauth.http.HTTPValues.Connections;
import io.fusionauth.http.log.FileLogger;
import io.fusionauth.http.log.FileLoggerFactory;
import io.fusionauth.http.log.Level;
import io.fusionauth.http.log.LoggerFactory;
import io.fusionauth.http.security.SecurityTools;
import io.fusionauth.http.server.AlwaysContinueExpectValidator;
import io.fusionauth.http.server.ExpectValidator;
import io.fusionauth.http.server.HTTPHandler;
import io.fusionauth.http.server.HTTPListenerConfiguration;
import io.fusionauth.http.server.HTTPServer;
import io.fusionauth.http.server.Instrumenter;
import org.testng.ITestListener;
import org.testng.ITestResult;
import org.testng.annotations.AfterMethod;
import org.testng.annotations.AfterSuite;
import org.testng.annotations.BeforeMethod;
import org.testng.annotations.BeforeSuite;
import org.testng.annotations.DataProvider;
import sun.security.util.KnownOIDs;
import sun.security.util.ObjectIdentifier;
import sun.security.x509.AlgorithmId;
import sun.security.x509.BasicConstraintsExtension;
import sun.security.x509.CertificateAlgorithmId;
import sun.security.x509.CertificateExtensions;
import sun.security.x509.CertificateSerialNumber;
import sun.security.x509.CertificateValidity;
import sun.security.x509.CertificateVersion;
import sun.security.x509.CertificateX509Key;
import sun.security.x509.DNSName;
import sun.security.x509.GeneralName;
import sun.security.x509.GeneralNames;
import sun.security.x509.SubjectAlternativeNameExtension;
import sun.security.x509.X500Name;
import sun.security.x509.X509CertImpl;
import sun.security.x509.X509CertInfo;
import static org.testng.Assert.assertEquals;
import static org.testng.Assert.fail;

/**
 * Base class for tests in order to provide data providers and other reusable code.
 *
 * @author Brian Pontarelli
 */
public abstract class BaseTest {

  /**
   * This timeout is used for the HttpClient during each test. If you are in a debugger, you will need to change this timeout to be much
   * larger, otherwise, the client might truncate the request to the server.
   */
  public static final Duration ClientTimeout = Duration.ofSeconds(30);

  /**
   * This timeout is used for the HTTPServer during each test. If you are in a debugger, you will need to change this timeout to be much
   * larger, otherwise, the server will toss out the request.
   */
  public static final Duration ServerTimeout = Duration.ofSeconds(30);

  private static final ZonedDateTime TestStarted = ZonedDateTime.now();

  private static final DateTimeFormatter hh_mm_ss_SSS = DateTimeFormatter.ofPattern("hh:mm:ss.SSS");

  public static String SystemOutPrefix = "     | ";

  /*
   * Keypairs and certificates for a 3-level CA chain (root->intermediate->server).
   */
  public static Certificate certificate;

  public static Certificate intermediateCertificate;

  public static KeyPair intermediateKeyPair;

  public static KeyPair keyPair;

  public static Certificate rootCertificate;

  public static KeyPair rootKeyPair;

  protected boolean verbose;

  static {
    System.setProperty("sun.net.http.retryPost", "false");
    System.setProperty("jdk.httpclient.allowRestrictedHeaders", "connection");
  }

  /**
   * Generates keypairs and certificates for Root CA -> Intermediate -> Server Certificate.
   */
  @BeforeSuite
  public static void setupCertificates() {
    rootKeyPair = generateNewRSAKeyPair();
    intermediateKeyPair = generateNewRSAKeyPair();
    keyPair = generateNewRSAKeyPair();

    // Build root and intermediate CAs
    rootCertificate = generateRootCA(rootKeyPair.getPublic(), rootKeyPair.getPrivate());
    X509CertInfo intermediateCertInfo = generateCertInfo(intermediateKeyPair.getPublic(), "intermediate.fusionauth.io");
    intermediateCertificate = signCertificate((X509Certificate) rootCertificate, rootKeyPair.getPrivate(), intermediateCertInfo, true);

    // Build server cert
    X509CertInfo serverCertInfo = generateCertInfo(keyPair.getPublic(), "local.fusionauth.io");
    certificate = signCertificate((X509Certificate) intermediateCertificate, intermediateKeyPair.getPrivate(), serverCertInfo, false);
  }

  protected static X509CertInfo generateCertInfo(PublicKey publicKey, String commonName) {
    try {
      X509CertInfo certInfo = new X509CertInfo();
      CertificateX509Key certKey = new CertificateX509Key(publicKey);
      certInfo.setKey(certKey);
      // X.509 Certificate version 3 (0 based)
      certInfo.setVersion(new CertificateVersion(2));
      certInfo.setAlgorithmId(new CertificateAlgorithmId(new AlgorithmId(ObjectIdentifier.of(KnownOIDs.SHA256withRSA))));
      certInfo.setSubject(new X500Name("CN=" + commonName));
      certInfo.setValidity(new CertificateValidity(Date.from(Instant.now().minusSeconds(30)), Date.from(Instant.now().plusSeconds(10_000))));
      certInfo.setSerialNumber(new CertificateSerialNumber(new BigInteger(UUID.randomUUID().toString().replace("-", ""), 16)));

      return certInfo;
    } catch (Exception e) {
      throw new IllegalArgumentException(e);
    }
  }

  protected static KeyPair generateNewRSAKeyPair() {
    try {
      KeyPairGenerator keyPairGenerator = KeyPairGenerator.getInstance("RSA");
      keyPairGenerator.initialize(4096);
      return keyPairGenerator.generateKeyPair();
    } catch (NoSuchAlgorithmException e) {
      throw new RuntimeException(e);
    }
  }

  protected static Certificate generateRootCA(PublicKey publicKey, PrivateKey privateKey)
      throws IllegalArgumentException {
    try {
      // Generate the standard CertInfo, but set Issuer and Subject to the same value.
      X509CertInfo certInfo = generateCertInfo(publicKey, "root-ca.fusionauth.io");
      certInfo.setIssuer(new X500Name("CN=root-ca.fusionauth.io"));

      // Self-sign certificate
//      return signCertificate(new X509CertImpl(certInfo.getEncodedInfo()), privateKey, certInfo, true);
      return X509CertImpl.newSigned(certInfo, privateKey, "SHA256withRSA");
    } catch (Exception e) {
      throw new IllegalArgumentException(e);
    }
  }

  protected static X509Certificate signCertificate(X509Certificate issuer, PrivateKey issuerPrivateKey, X509CertInfo signingRequest,
                                                   boolean isCa)
      throws IllegalArgumentException {

    try {
      X509CertInfo issuerInfo = new X509CertInfo(issuer.getTBSCertificate());
      signingRequest.setIssuer(issuerInfo.getSubject());

      CertificateExtensions certExtensions = new CertificateExtensions();
      if (isCa) {
        certExtensions.setExtension(BasicConstraintsExtension.NAME, new BasicConstraintsExtension(true, true, 1));
      }

      // Set the Subject Alternate Names field to the DNS hostname.
      X500Name subject = signingRequest.getSubject();
      String hostname = subject.getCommonName();
      GeneralNames altNames = new GeneralNames();
      altNames.add(new GeneralName(new DNSName(hostname)));
      certExtensions.setExtension(SubjectAlternativeNameExtension.NAME, new SubjectAlternativeNameExtension(false, altNames));
      signingRequest.setExtensions(certExtensions);

      // Sign it
      return X509CertImpl.newSigned(signingRequest, issuerPrivateKey, "SHA256withRSA");
    } catch (Exception e) {
      throw new IllegalArgumentException(e);
    }
  }

  @BeforeMethod
  public void beforeMethod() {
    verbose = false;
  }

  @DataProvider
  public Object[][] connections() {
    return new Object[][]{
        {Connections.Close},
        {Connections.KeepAlive}
    };
  }

  @AfterMethod
  public void flush() {
    FileLogger fl = (FileLogger) FileLoggerFactory.FACTORY.getLogger(BaseTest.class);
    if (fl != null) {
      fl.flush();
    }
  }

  public HttpClient makeClient(String scheme, CookieHandler cookieHandler) throws GeneralSecurityException, IOException {
    var builder = HttpClient.newBuilder();
    if (scheme.equals("https")) {
      builder.sslContext(SecurityTools.clientContext(rootCertificate));
    }

    if (cookieHandler != null) {
      builder.cookieHandler(cookieHandler);
    }

    return builder.connectTimeout(ClientTimeout).build();
  }

  public Socket makeClientSocket(String scheme) throws GeneralSecurityException, IOException {
    Socket socket;
    if (scheme.equals("https")) {
      var ctx = SecurityTools.clientContext(rootCertificate);
      socket = ctx.getSocketFactory().createSocket("127.0.0.1", 4242);
    } else {
      socket = new Socket("127.0.0.1", 4242);
    }

    return socket;
  }

  public HTTPServer makeServer(String scheme, HTTPHandler handler, Instrumenter instrumenter) {
    return makeServer(scheme, handler, instrumenter, null);
  }

  public HTTPServer makeServer(String scheme, HTTPHandler handler) {
    return makeServer(scheme, handler, null);
  }

  @SuppressWarnings("resource")
  public HTTPServer makeServer(String scheme, HTTPHandler handler, Instrumenter instrumenter, ExpectValidator expectValidator) {
    boolean tls = scheme.equals("https");
    HTTPListenerConfiguration listenerConfiguration;
    if (tls) {
      var certChain = new Certificate[]{certificate, intermediateCertificate};
      listenerConfiguration = new HTTPListenerConfiguration(4242, certChain, keyPair.getPrivate());
    } else {
      listenerConfiguration = new HTTPListenerConfiguration(4242);
    }

    LoggerFactory factory = FileLoggerFactory.FACTORY;
    return new HTTPServer().withHandler(handler)
                           .withKeepAliveTimeoutDuration(ServerTimeout)
                           .withInitialReadTimeout(ServerTimeout)
                           .withProcessingTimeoutDuration(ServerTimeout)
                           .withExpectValidator(expectValidator != null ? expectValidator : new AlwaysContinueExpectValidator())
                           .withInstrumenter(instrumenter)
                           .withLoggerFactory(factory)
                           .withMinimumReadThroughput(200 * 1024)
                           .withMinimumWriteThroughput(200 * 1024)
                           .withListener(listenerConfiguration)
                           .withReadThroughputCalculationDelayDuration(Duration.ofSeconds(1))
                           .withWriteThroughputCalculationDelayDuration(Duration.ofSeconds(1));
  }

  public URI makeURI(String scheme, String params) {
    if (scheme.equals("https")) {
      return URI.create("https://local.fusionauth.io:4242/api/system/version" + params);
    }

    return URI.create("http://localhost:4242/api/system/version" + params);
  }

  /**
   * @return The possible schemes - {@code http} and {@code https}.
   */
  @DataProvider
  public Object[][] schemes() {
    return new Object[][]{
        {"http"},
        {"https"}
    };
  }

  /**
   * @return The possible schemes - {@code http} and {@code https} and chunked.
   */
  @DataProvider
  public Object[][] schemesAndChunked() {
    return new Object[][]{
        {"http", true},
        {"http", false},
        {"https", true},
        {"https", false}
    };
  }

  /**
   * @return The possible response buffer lengths and schemes.
   */
  @DataProvider
  public Object[][] schemesAndResponseBufferSizes() {
    return new Object[][]{
        {"http", 64 * 1024},
        {"https", 64 * 1024},
        {"http", 512},
        {"https", 512},
        {"http", -1},
        {"https", -1}
    };
  }

  public void sendBadRequest(String message) {
    try (Socket socket = new Socket("127.0.0.1", 4242); OutputStream os = socket.getOutputStream(); InputStream is = socket.getInputStream()) {
      os.write(message.getBytes());
      os.flush();

      // Sockets are pretty resilient, so this will be closed by the server, but we'll just see that close are zero bytes read. If we were
      // to continue writing above, then that likely would throw an exception because the pipe would be broken

      byte[] buffer = is.readAllBytes();
      assertEquals(new String(buffer), """
          HTTP/1.1 400 \r
          connection: close\r
          content-length: 0\r
          \r
          """);
    } catch (Exception e) {
      fail(e.getMessage());
    }
  }

  @AfterSuite
  public void tearDown() {
    System.out.println("\nTests began : " + hh_mm_ss_SSS.format(TestStarted));
    System.out.println("Tests ended : " + hh_mm_ss_SSS.format(ZonedDateTime.now()));
    System.out.println("Total test time in minutes : " + Duration.between(TestStarted, ZonedDateTime.now()).toMinutes());
  }

  /**
   * This is a "faster" wait to assert on an HTTP response using only the socket w/out necessarily having to wait for the socket keep-alive
   * timeout.
   * <p>
   * We start by assuming the number of bytes to read will be equal to the expected response. If that is not the case, then we try to read
   * the remaining bytes from the socket knowing that we will block until we reach the socket timeout.
   * <p>
   * This way we can provide an accurate assertion on the actual response body vs the expected but as long as the test passes, we do not
   * have to wait for the socket timeout.
   *
   * @param socket           the socket used to read the HTTP response
   * @param expectedResponse the expected HTTP response
   */
  protected void assertHTTPResponseEquals(Socket socket, String expectedResponse) throws Exception {
    var is = socket.getInputStream();
    var expectedResponseLength = expectedResponse.getBytes(StandardCharsets.UTF_8).length;

    byte[] buffer = new byte[expectedResponseLength * 2];
    int read = is.read(buffer);
    var actualResponse = new String(buffer, 0, read, StandardCharsets.UTF_8);

    // Perform an initial equality check, this is fast. If it fails, it may because there are remaining bytes left to read. This is slower.
    if (!actualResponse.equals(expectedResponse)) {
      // Note this is going to block until the socket keep-alive times out.
      try {
        assertResponseEquals(is, actualResponse, expectedResponse);
      } catch (SocketException se) {
        // If the server has not read the entire request, trying to read from the InputStream will cause a SocketException due to Connection reset.
        // - Attempt to recover from this condition and read the response.
        // - Note that "normal" HTTP clients won't do this, so this isn't to show what a client would normally see, but it is to show what the server
        //   is returning regardless if the client is smart enough or cares enough to read the response.
        if (se.getMessage().equals("Connection reset")) {
          var addr = socket.getRemoteSocketAddress();
          socket.close();
          try {
            socket.connect(addr);
            assertResponseEquals(socket.getInputStream(), actualResponse, expectedResponse);
          } catch (Exception e) {
            assertEquals(actualResponse, expectedResponse, "[" + e.getClass().getSimpleName() + "] was thrown trying to read. We are going to assert on what we have.\n");
          }
        }
      }
    }
  }

<<<<<<< HEAD
  protected byte[] deflate(byte[] bytes) throws Exception {
    ByteArrayOutputStream baseOutputStream = new ByteArrayOutputStream();
    try (DeflaterOutputStream out = new DeflaterOutputStream(baseOutputStream, true)) {
      out.write(bytes);
      out.flush();
      out.finish();
      return baseOutputStream.toByteArray();
    }
  }

  protected byte[] gzip(byte[] bytes) throws Exception {
    ByteArrayOutputStream baseOutputStream = new ByteArrayOutputStream();
    try (DeflaterOutputStream out = new GZIPOutputStream(baseOutputStream, true)) {
      out.write(bytes);
      out.flush();
      out.finish();
      return baseOutputStream.toByteArray();
    }
  }

  protected byte[] inflate(byte[] bytes) throws Exception {
    ByteArrayInputStream baseInputStream = new ByteArrayInputStream(bytes);
    try (InflaterInputStream in = new InflaterInputStream(baseInputStream)) {
      return in.readAllBytes();
    }
=======
  protected String chunkItUp(String body, String chunkedExtension) {
    List<String> result = new ArrayList<>();
    // Chunk in 100 byte increments. Using a smaller chunk size to ensure we don't end up with a single chunk.
    int chunkSize = 100;
    for (var i = 0; i < body.length(); i += chunkSize) {
      var endIndex = Math.min(i + chunkSize, body.length());
      var chunk = body.substring(i, endIndex);
      var chunkLength = chunk.getBytes(StandardCharsets.UTF_8).length;

      String hex = Integer.toHexString(chunkLength);
      result.add(hex);

      if (chunkedExtension != null) {
        result.add(chunkedExtension);
      }

      result.add(("\r\n" + chunk + "\r\n"));
    }

    result.add(("0\r\n\r\n"));
    return String.join("", result);
>>>>>>> 10fc594d
  }

  protected void printf(String format, Object... args) {
    if (verbose) {
      System.out.printf(SystemOutPrefix + format, args);
    }
  }

  protected void println(Object o) {
    if (verbose) {
      System.out.println(o);
    }
  }

  protected void sleep(long millis) {
    try {
      Thread.sleep(millis);
    } catch (InterruptedException ignore) {
    }
  }

  protected byte[] ungzip(byte[] bytes) throws Exception {
    ByteArrayInputStream baseInputStream = new ByteArrayInputStream(bytes);
    try (InflaterInputStream in = new GZIPInputStream(baseInputStream)) {
      return in.readAllBytes();
    }
  }

  /**
   * Verifies that the chain certificates can be validated up to the supplied root certificate. See
   * {@link CertPathValidator#validate(CertPath, CertPathParameters)} for details.
   */
  protected void validateCertPath(Certificate root, Certificate[] chain)
      throws CertPathValidatorException, InvalidAlgorithmParameterException {

    CertPathValidator validator;
    CertPath certPath;
    PKIXParameters pkixParameters;

    try {
      var certificateFactory = CertificateFactory.getInstance("X.509");
      certPath = certificateFactory.generateCertPath(Arrays.asList(chain));

      // Create a trustStore with only the root installed
      var trustStore = KeyStore.getInstance("JKS");
      trustStore.load(null);
      trustStore.setCertificateEntry("root-ca", root);

      pkixParameters = new PKIXParameters(trustStore);
      pkixParameters.setRevocationEnabled(false);
      validator = CertPathValidator.getInstance("PKIX");
    } catch (Exception e) {
      throw new IllegalArgumentException(e);
    }
    // validate() will throw an exception if any check fails.
    validator.validate(certPath, pkixParameters);
  }

  private void assertResponseEquals(InputStream is, String actualResponse, String expectedResponse) throws IOException {
    try {
      var remainingBytes = is.readAllBytes();
      String fullResponse = actualResponse + new String(remainingBytes, StandardCharsets.UTF_8);
      // Use assertEquals so we can get Eclipse error formatting
      assertEquals(fullResponse, expectedResponse, "An additional [" + remainingBytes.length + "] was read from the InputStream to complete the message.\nInitial expected response\n[" + expectedResponse + "]\nInitial actual response\n[" + actualResponse + "]\n");
    } catch (SocketTimeoutException e) {
      assertEquals(actualResponse, expectedResponse, "[SocketTimeoutException] was thrown trying to read. We are going to assert on what we have.\n");
    }
  }

  @SuppressWarnings("unused")
  public static class TestListener implements ITestListener {
    private int counter = 0;

    private String lastTestMethod;

    private int lastTestMethodCounter = 0;

    @Override
    public void onTestFailure(ITestResult result) {
      Throwable throwable = result.getThrowable();

      // Intentionally leaving empty lines here
      StringBuilder threadDump = new StringBuilder();
      for (Map.Entry<Thread, StackTraceElement[]> entry : Thread.getAllStackTraces().entrySet()) {
        threadDump.append(entry.getKey()).append(" ").append(entry.getKey().getState()).append("\n");
        for (StackTraceElement ste : entry.getValue()) {
          threadDump.append("\tat ").append(ste).append("\n");
        }
        threadDump.append("\n");
      }

      System.out.println("""
          
          Test failure
          -----------------
          Exception: {{exception}}
          Message: {{message}}
          
          Stack traces (client side):
          {{threadDump}}
          -----------------
          """.replace("{{exception}}", throwable != null ? throwable.getClass().getSimpleName() : "-")
             .replace("{{message}}", throwable != null ? (throwable.getMessage() != null ? throwable.getMessage() : "-") : "-")
             .replace("{{threadDump}}", threadDump));
    }

    @Override
    public void onTestStart(ITestResult result) {
      Object[] dataProvider = result.getParameters();
      String iteration = dataProvider != null && dataProvider.length > 0 ? " [" + serializeDataProviderArgs(dataProvider) + "]" : "";

      // Still missing the factory data provider, for example when we re-run tests as GraalJS or Nashorn, I don't yet have a way to show that in this output.
      // - But TestNG can do it - so we can too! Just need to figure it out.
      String testMethod = result.getTestClass().getName() + "." + result.getName();
      if (lastTestMethod != null && !lastTestMethod.equals(testMethod)) {
        lastTestMethodCounter = 0;
      }

      if (!iteration.isEmpty()) {
        iteration += " (" + ++lastTestMethodCounter + ")";
      }

      lastTestMethod = testMethod;

      // Trying to replicate the name of the test in the IJ TestNG runner.
      System.out.println("[" + (++counter) + "] " + hh_mm_ss_SSS.format(ZonedDateTime.now()) + " " + testMethod + iteration);

      // Set up the logger
      FileLogger logger = new FileLogger(Paths.get("build/test/logs/" + result.getTestClass().getName() + iteration + ".txt"));
      logger.setLevel(Level.Trace);
      FileLoggerFactory.setLogger(logger);
    }

    private String serializeDataProviderArgs(Object[] dataProvider) {
      String result = Arrays.stream(dataProvider)
                            // Escape line return and carriage return to keep everything on the same line
                            .map(o -> (o == null ? "null" : o.toString()).replace("\n", "\\n").replace("\r", "\\r"))
                            .collect(Collectors.joining(", "));

      int maxLength = 128;
      if (result.length() > maxLength) {
        if (result.charAt(maxLength) == ',') {
          maxLength -= 1;
        }

        //noinspection UnnecessaryUnicodeEscape
        result = result.substring(0, maxLength) + "\u2026";
      }

      return result;
    }
  }
}<|MERGE_RESOLUTION|>--- conflicted
+++ resolved
@@ -436,33 +436,6 @@
     }
   }
 
-<<<<<<< HEAD
-  protected byte[] deflate(byte[] bytes) throws Exception {
-    ByteArrayOutputStream baseOutputStream = new ByteArrayOutputStream();
-    try (DeflaterOutputStream out = new DeflaterOutputStream(baseOutputStream, true)) {
-      out.write(bytes);
-      out.flush();
-      out.finish();
-      return baseOutputStream.toByteArray();
-    }
-  }
-
-  protected byte[] gzip(byte[] bytes) throws Exception {
-    ByteArrayOutputStream baseOutputStream = new ByteArrayOutputStream();
-    try (DeflaterOutputStream out = new GZIPOutputStream(baseOutputStream, true)) {
-      out.write(bytes);
-      out.flush();
-      out.finish();
-      return baseOutputStream.toByteArray();
-    }
-  }
-
-  protected byte[] inflate(byte[] bytes) throws Exception {
-    ByteArrayInputStream baseInputStream = new ByteArrayInputStream(bytes);
-    try (InflaterInputStream in = new InflaterInputStream(baseInputStream)) {
-      return in.readAllBytes();
-    }
-=======
   protected String chunkItUp(String body, String chunkedExtension) {
     List<String> result = new ArrayList<>();
     // Chunk in 100 byte increments. Using a smaller chunk size to ensure we don't end up with a single chunk.
@@ -484,7 +457,33 @@
 
     result.add(("0\r\n\r\n"));
     return String.join("", result);
->>>>>>> 10fc594d
+  }
+
+  protected byte[] deflate(byte[] bytes) throws Exception {
+    ByteArrayOutputStream baseOutputStream = new ByteArrayOutputStream();
+    try (DeflaterOutputStream out = new DeflaterOutputStream(baseOutputStream, true)) {
+      out.write(bytes);
+      out.flush();
+      out.finish();
+      return baseOutputStream.toByteArray();
+    }
+  }
+
+  protected byte[] gzip(byte[] bytes) throws Exception {
+    ByteArrayOutputStream baseOutputStream = new ByteArrayOutputStream();
+    try (DeflaterOutputStream out = new GZIPOutputStream(baseOutputStream, true)) {
+      out.write(bytes);
+      out.flush();
+      out.finish();
+      return baseOutputStream.toByteArray();
+    }
+  }
+
+  protected byte[] inflate(byte[] bytes) throws Exception {
+    ByteArrayInputStream baseInputStream = new ByteArrayInputStream(bytes);
+    try (InflaterInputStream in = new InflaterInputStream(baseInputStream)) {
+      return in.readAllBytes();
+    }
   }
 
   protected void printf(String format, Object... args) {
